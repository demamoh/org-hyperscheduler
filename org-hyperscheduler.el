--- conflicted
+++ resolved
@@ -274,15 +274,7 @@
   (let ((html-file-path  (format "file://%s/calendar/index.html" org-hyperscheduler-root-dir)))
   (browse-url html-file-path)))
 
-<<<<<<< HEAD
+;;;###autoload
 (defalias 'org-hs-open #'org-hyperscheduler-open)
-=======
-;;;###autoload
-(defun org-hs-open ()
-  "Open org-hyperscheduler in the browser. Alias for org-hs-open."
-  (interactive)
-  (org-hyperscheduler-open))
-
->>>>>>> 7e5bebad
 
 (provide 'org-hyperscheduler)